// Copyright 2015, 2016 Ethcore (UK) Ltd.
// This file is part of Parity.

// Parity is free software: you can redistribute it and/or modify
// it under the terms of the GNU General Public License as published by
// the Free Software Foundation, either version 3 of the License, or
// (at your option) any later version.

// Parity is distributed in the hope that it will be useful,
// but WITHOUT ANY WARRANTY; without even the implied warranty of
// MERCHANTABILITY or FITNESS FOR A PARTICULAR PURPOSE.  See the
// GNU General Public License for more details.

// You should have received a copy of the GNU General Public License
// along with Parity.  If not, see <http://www.gnu.org/licenses/>.

//! Ethcore client application.

#![warn(missing_docs)]
#![cfg_attr(feature="dev", feature(plugin))]
#![cfg_attr(feature="dev", plugin(clippy))]
#![cfg_attr(feature="dev", allow(useless_format))]
#![cfg_attr(feature="dev", allow(match_bool))]

extern crate docopt;
extern crate num_cpus;
extern crate rustc_serialize;
extern crate ethcore_util as util;
extern crate ethcore;
extern crate ethsync;
#[macro_use]
extern crate log as rlog;
extern crate env_logger;
extern crate ctrlc;
extern crate fdlimit;
extern crate time;
extern crate number_prefix;
extern crate rpassword;
extern crate semver;
extern crate ethcore_ipc as ipc;
extern crate ethcore_ipc_nano as nanoipc;
#[macro_use]
extern crate hyper; // for price_info.rs
extern crate json_ipc_server as jsonipc;

extern crate ethcore_ipc_hypervisor as hypervisor;

#[cfg(feature = "rpc")]
extern crate ethcore_rpc;

#[cfg(feature = "dapps")]
extern crate ethcore_dapps;

mod commands;
mod cache;
#[macro_use]
mod die;
mod upgrade;
mod setup_log;
mod rpc;
mod dapps;
mod informant;
mod io_handler;
mod cli;
mod configuration;
mod migration;
mod signer;
mod rpc_apis;
mod url;

use std::sync::{Arc, Mutex, Condvar};
use std::path::Path;
use std::env;
use ctrlc::CtrlC;
use util::{UtilError, Colour, Applyable, version, Lockable};
use util::panics::{MayPanic, ForwardPanic, PanicHandler};
use ethcore::client::{Mode, ClientConfig, get_db_path};
use ethcore::service::ClientService;
use ethcore::spec::Spec;
use ethsync::EthSync;
use ethcore::miner::{Miner, MinerService, ExternalMiner};
use migration::migrate;
use informant::Informant;

use die::*;
use rpc::RpcServer;
use signer::SignerServer;
use dapps::WebappServer;
use io_handler::ClientIoHandler;
use configuration::{Policy, Configuration, IOPasswordReader, mode};
use std::process;

fn main() {
	let conf = Configuration::parse(env::args()).unwrap_or_else(|e| e.exit());
	match new_execute(conf) {
		Ok(result) => {
			print!("{}", result);
		},
		Err(err) => {
			print!("{}", err);
			process::exit(1);
		}
	}
}

fn new_execute(conf: Configuration) -> Result<String, String> {
	let cmd = try!(conf.into_command(&IOPasswordReader));
	commands::execute(cmd)
}

fn execute(conf: Configuration) -> Result<(), String> {
	let spec = conf.spec();
	let client_config = conf.client_config(&spec);

	try!(execute_upgrades(&conf, &spec, &client_config));

	if conf.args.cmd_daemon {
		try!(daemonize(&conf));
	}

	execute_client(conf, spec, client_config);
	Ok(())
}

#[cfg(not(windows))]
fn daemonize(conf: &Configuration) -> Result<(), String> {
	extern crate daemonize;

	daemonize::Daemonize::new()
			.pid_file(conf.args.arg_pid_file.clone())
			.chown_pid_file(true)
			.start()
			.map(|_| ())
			.map_err(|e| format!("Couldn't daemonize; {}", e))
}

#[cfg(windows)]
fn daemonize(_conf: &Configuration) -> ! {
}

fn execute_upgrades(conf: &Configuration, spec: &Spec, client_config: &ClientConfig) -> Result<(), String> {
	match upgrade::upgrade(Some(&conf.path())) {
		Ok(upgrades_applied) if upgrades_applied > 0 => {
			println!("Executed {} upgrade scripts - ok", upgrades_applied);
		},
		Err(e) => {
			return Err(format!("Error upgrading parity data: {:?}", e));
		},
		_ => {},
	}

	let db_path = get_db_path(Path::new(&conf.path()), client_config.pruning, spec.genesis_header().hash());
<<<<<<< HEAD
	migrate(&db_path).map_err(|e| format!("{}", e))
=======
	let result = migrate(&db_path, client_config.pruning);
	if let Err(err) = result {
		die_with_message(&format!("{}", err));
	}
>>>>>>> bdf44461
}

fn execute_client(conf: Configuration, spec: Spec, client_config: ClientConfig) {
	// Setup panic handler
	let panic_handler = PanicHandler::new_in_arc();

	// Setup logging
	let logger = setup_log::setup_log(&conf.args.flag_logging, conf.have_color());
	// Raise fdlimit
	unsafe { ::fdlimit::raise_fd_limit(); }

	info!("Starting {}", format!("{}", version()).apply(Colour::White.bold()));
	info!("Using state DB journalling strategy {}", client_config.pruning.as_str().apply(Colour::White.bold()));

	// Display warning about using experimental journaldb types
	if !client_config.pruning.is_stable() {
		warn!("Your chosen strategy is {}! You can re-run with --pruning to change.", "unstable".apply(Colour::Red.bold()));
	}

	// Display warning about using unlock with signer
	if conf.signer_enabled() && conf.args.flag_unlock.is_some() {
		warn!("Using Trusted Signer and --unlock is not recommended!");
		warn!("NOTE that Signer will not ask you to confirm transactions from unlocked account.");
	}

	// Check fork settings.
	if conf.policy() != Policy::None {
		warn!("Value given for --policy, yet no proposed forks exist. Ignoring.");
	}

	let net_settings = conf.net_settings(&spec);
	let sync_config = conf.sync_config(&spec);

	// Secret Store
	let account_service = Arc::new(conf.account_service());

	// Miner
	let miner = Miner::new(conf.miner_options(), conf.gas_pricer().expect("TODO!"), conf.spec(), Some(account_service.clone()));
	miner.set_author(conf.author().unwrap_or_default());
	miner.set_gas_floor_target(conf.gas_floor_target());
	miner.set_gas_ceil_target(conf.gas_ceil_target());
	miner.set_extra_data(conf.extra_data());
	miner.set_transactions_limit(conf.args.flag_tx_queue_size);

	// Build client
	let mut service = ClientService::start(
		client_config,
		spec,
		net_settings,
		Path::new(&conf.path()),
		miner.clone(),
		//match conf.mode() { Mode::Dark(..) => false, _ => !conf.args.flag_no_network }
		//match conf.mode().unwrap() { Mode::Dark(..) => false, _ => !conf.args.flag_no_network }
		match mode(&conf.args.flag_mode, conf.args.flag_mode_timeout, conf.args.flag_mode_alarm).unwrap() {
			Mode::Dark(..) => false,
			_ => !conf.args.flag_no_network,
		}
	).unwrap_or_else(|e| die_with_error("Client", e));

	panic_handler.forward_from(&service);
	let client = service.client();

	let external_miner = Arc::new(ExternalMiner::default());
	let network_settings = Arc::new(conf.network_settings());

	// Sync
	let sync = EthSync::new(sync_config, client.clone());
	EthSync::register(&*service.network(), sync.clone()).unwrap_or_else(|e| die_with_error("Error registering eth protocol handler", UtilError::from(e).into()));

	let deps_for_rpc_apis = Arc::new(rpc_apis::Dependencies {
		signer_port: conf.signer_port(),
		signer_queue: Arc::new(rpc_apis::ConfirmationsQueue::default()),
		client: client.clone(),
		sync: sync.clone(),
		secret_store: account_service.clone(),
		miner: miner.clone(),
		external_miner: external_miner.clone(),
		logger: logger.clone(),
		settings: network_settings.clone(),
		allow_pending_receipt_query: !conf.args.flag_geth,
		net_service: service.network(),
	});

	let dependencies = rpc::Dependencies {
		panic_handler: panic_handler.clone(),
		apis: deps_for_rpc_apis.clone(),
	};

	// Setup http rpc
	let rpc_server = rpc::new_http(rpc::HttpConfiguration {
		enabled: network_settings.rpc_enabled,
		interface: conf.rpc_interface(),
		port: network_settings.rpc_port,
		apis: conf.rpc_apis(),
		cors: conf.rpc_cors(),
	}, &dependencies);

	// setup ipc rpc
	let _ipc_server = rpc::new_ipc(conf.ipc_settings(), &dependencies);
	debug!("IPC: {}", conf.ipc_settings());

	if conf.args.flag_webapp { println!("WARNING: Flag -w/--webapp is deprecated. Dapps server is now on by default. Ignoring."); }
	let dapps_server = dapps::new(dapps::Configuration {
		enabled: conf.dapps_enabled(),
		interface: conf.dapps_interface(),
		port: conf.args.flag_dapps_port,
		user: conf.args.flag_dapps_user.clone(),
		pass: conf.args.flag_dapps_pass.clone(),
		dapps_path: conf.directories().dapps,
	}, dapps::Dependencies {
		panic_handler: panic_handler.clone(),
		apis: deps_for_rpc_apis.clone(),
	});

	// Set up a signer
	let signer_server = signer::start(signer::Configuration {
		enabled: conf.signer_enabled(),
		port: conf.args.flag_signer_port,
		signer_path: conf.directories().signer,
	}, signer::Dependencies {
		panic_handler: panic_handler.clone(),
		apis: deps_for_rpc_apis.clone(),
	});

	// Register IO handler
	let io_handler = Arc::new(ClientIoHandler {
		client: service.client(),
		info: Informant::new(conf.have_color()),
		sync: sync.clone(),
		accounts: account_service.clone(),
		network: Arc::downgrade(&service.network()),
	});
	service.register_io_handler(io_handler).expect("Error registering IO handler");

	if conf.args.cmd_ui {
		if !conf.dapps_enabled() {
			die_with_message("Cannot use UI command with Dapps turned off.");
		}
		url::open(&format!("http://{}:{}/", conf.dapps_interface(), conf.args.flag_dapps_port));
	}

	// Handle exit
	wait_for_exit(panic_handler, rpc_server, dapps_server, signer_server);
}

fn wait_for_exit(
	panic_handler: Arc<PanicHandler>,
	_rpc_server: Option<RpcServer>,
	_dapps_server: Option<WebappServer>,
	_signer_server: Option<SignerServer>
	) {
	let exit = Arc::new(Condvar::new());

	// Handle possible exits
	let e = exit.clone();
	CtrlC::set_handler(move || { e.notify_all(); });

	// Handle panics
	let e = exit.clone();
	panic_handler.on_panic(move |_reason| { e.notify_all(); });

	// Wait for signal
	let mutex = Mutex::new(());
	let _ = exit.wait(mutex.locked()).unwrap();
	info!("Finishing work, please wait...");
}

/// Parity needs at least 1 test to generate coverage reports correctly.
#[test]
fn if_works() {
}<|MERGE_RESOLUTION|>--- conflicted
+++ resolved
@@ -150,14 +150,7 @@
 	}
 
 	let db_path = get_db_path(Path::new(&conf.path()), client_config.pruning, spec.genesis_header().hash());
-<<<<<<< HEAD
-	migrate(&db_path).map_err(|e| format!("{}", e))
-=======
-	let result = migrate(&db_path, client_config.pruning);
-	if let Err(err) = result {
-		die_with_message(&format!("{}", err));
-	}
->>>>>>> bdf44461
+	migrate(&db_path, client_config.pruning).map_err(|e| format!("{}", e))
 }
 
 fn execute_client(conf: Configuration, spec: Spec, client_config: ClientConfig) {
