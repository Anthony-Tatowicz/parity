// Copyright 2015, 2016 Ethcore (UK) Ltd.
// This file is part of Parity.

// Parity is free software: you can redistribute it and/or modify
// it under the terms of the GNU General Public License as published by
// the Free Software Foundation, either version 3 of the License, or
// (at your option) any later version.

// Parity is distributed in the hope that it will be useful,
// but WITHOUT ANY WARRANTY; without even the implied warranty of
// MERCHANTABILITY or FITNESS FOR A PARTICULAR PURPOSE.  See the
// GNU General Public License for more details.

// You should have received a copy of the GNU General Public License
// along with Parity.  If not, see <http://www.gnu.org/licenses/>.

//! Ethcore client application.

#![warn(missing_docs)]
#![cfg_attr(feature="dev", feature(plugin))]
#![cfg_attr(feature="dev", plugin(clippy))]
#![cfg_attr(feature="dev", allow(useless_format))]
#![cfg_attr(feature="dev", allow(match_bool))]

extern crate docopt;
extern crate num_cpus;
extern crate rustc_serialize;
extern crate ethcore_util as util;
extern crate ethcore;
extern crate ethsync;
#[macro_use]
extern crate log as rlog;
extern crate env_logger;
extern crate ctrlc;
extern crate fdlimit;
extern crate time;
extern crate number_prefix;
extern crate rpassword;
extern crate semver;
extern crate ethcore_ipc as ipc;
extern crate ethcore_ipc_nano as nanoipc;
#[macro_use]
extern crate hyper; // for price_info.rs
extern crate json_ipc_server as jsonipc;

extern crate ethcore_ipc_hypervisor as hypervisor;
extern crate ethcore_rpc;

extern crate ethcore_signer;
extern crate ansi_term;
#[macro_use]
extern crate lazy_static;
extern crate regex;
extern crate ethcore_logger;
extern crate isatty;

#[cfg(feature = "dapps")]
extern crate ethcore_dapps;

<<<<<<< HEAD
mod cache;
=======

#[macro_use]
mod die;
>>>>>>> 8ab56ea3
mod upgrade;
mod rpc;
mod dapps;
mod informant;
mod io_handler;
mod cli;
mod configuration;
mod migration;
mod signer;
mod rpc_apis;
mod url;
mod helpers;
mod params;
mod deprecated;
mod dir;
mod modules;
mod account;
mod blockchain;
mod presale;
mod run;

<<<<<<< HEAD
use std::{process, env};
use run::RunCmd;
use cli::print_version;
use account::AccountCmd;
use presale::ImportWallet;
use blockchain::BlockchainCmd;
use configuration::{Configuration, IOPasswordReader};
use deprecated::find_deprecated;

#[derive(Debug, PartialEq)]
pub enum Cmd {
	Run(RunCmd),
	Version,
	Account(AccountCmd),
	ImportPresaleWallet(ImportWallet),
	Blockchain(BlockchainCmd),
	SignerToken(String),
=======
use std::io::{Write, Read, BufReader, BufRead};
use std::ops::Deref;
use std::sync::Arc;
use std::path::Path;
use std::fs::File;
use std::str::{FromStr, from_utf8};
use std::thread::sleep;
use std::time::Duration;
use rustc_serialize::hex::FromHex;
use ctrlc::CtrlC;
use util::{H256, ToPretty, PayloadInfo, Bytes, Colour, version, journaldb, RotatingLogger};
use util::panics::{MayPanic, ForwardPanic, PanicHandler};
use ethcore::client::{BlockID, BlockChainClient, ClientConfig, get_db_path, BlockImportError, Mode};
use ethcore::error::{ImportError};
use ethcore::service::ClientService;
use ethcore::spec::Spec;
use ethsync::{NetworkConfiguration};
use ethcore::miner::{Miner, MinerService, ExternalMiner};
use migration::migrate;
use informant::Informant;
use util::{Mutex, Condvar};
use ethcore_logger::setup_log;
#[cfg(feature="ipc")]
use ethcore::client::ChainNotify;

use die::*;
use cli::print_version;
use rpc::RpcServer;
use signer::{SignerServer, new_token};
use dapps::WebappServer;
use io_handler::ClientIoHandler;
use configuration::{Configuration};

fn main() {
	let conf = Configuration::parse();
	execute(conf);
}

fn execute(conf: Configuration) {
	if conf.args.flag_version {
		print_version();
		return;
	}

	if conf.args.cmd_signer {
		execute_signer(conf);
		return;
	}

	let spec = conf.spec();
	let client_config = conf.client_config(&spec);

	execute_upgrades(&conf, &spec, &client_config);

	if conf.args.cmd_daemon {
		daemonize(&conf);
	}

	// Setup panic handler
	let panic_handler = PanicHandler::new_in_arc();
	// Setup logging
	let logger = setup_log(&conf.log_settings());
	// Raise fdlimit
	unsafe { ::fdlimit::raise_fd_limit(); }

	if conf.args.cmd_account {
		execute_account_cli(conf);
		return;
	}

	if conf.args.cmd_wallet {
		execute_wallet_cli(conf);
		return;
	}

	if conf.args.cmd_export {
		execute_export(conf, panic_handler);
		return;
	}

	if conf.args.cmd_import {
		execute_import(conf, panic_handler);
		return;
	}

	execute_client(conf, spec, client_config, panic_handler, logger);
}

#[cfg(not(windows))]
fn daemonize(conf: &Configuration) {
	use daemonize::Daemonize;
	Daemonize::new()
			.pid_file(conf.args.arg_pid_file.clone())
			.chown_pid_file(true)
			.start()
			.unwrap_or_else(|e| die!("Couldn't daemonize; {}", e));
>>>>>>> 8ab56ea3
}

pub fn execute(command: Cmd) -> Result<String, String> {
	match command {
		Cmd::Run(run_cmd) => {
			try!(run::execute(run_cmd));
			Ok("".into())
		},
		Cmd::Version => Ok(print_version()),
		Cmd::Account(account_cmd) => account::execute(account_cmd),
		Cmd::ImportPresaleWallet(presale_cmd) => presale::execute(presale_cmd),
		Cmd::Blockchain(blockchain_cmd) => blockchain::execute(blockchain_cmd),
		Cmd::SignerToken(path) => signer::new_token(path)
	}
}

<<<<<<< HEAD
fn start() -> Result<String, String> {
	let conf = Configuration::parse(env::args()).unwrap_or_else(|e| e.exit());
=======
fn execute_client(conf: Configuration, spec: Spec, client_config: ClientConfig, panic_handler: Arc<PanicHandler>, logger: Arc<RotatingLogger>) {
	let mut hypervisor = modules::hypervisor();

	info!("Starting {}", Colour::White.bold().paint(format!("{}", version())));
	info!("Using state DB journalling strategy {}", Colour::White.bold().paint(match client_config.pruning {
		journaldb::Algorithm::Archive => "archive",
		journaldb::Algorithm::EarlyMerge => "light",
		journaldb::Algorithm::OverlayRecent => "fast",
		journaldb::Algorithm::RefCounted => "basic",
	}));

	// Display warning about using experimental journaldb types
	match client_config.pruning {
		journaldb::Algorithm::EarlyMerge | journaldb::Algorithm::RefCounted => {
			warn!("Your chosen strategy is {}! You can re-run with --pruning to change.", Colour::Red.bold().paint("unstable"));
		}
		_ => {}
	}

	// Display warning about using unlock with signer
	if conf.signer_enabled() && conf.args.flag_unlock.is_some() {
		warn!("Using Trusted Signer and --unlock is not recommended!");
		warn!("NOTE that Signer will not ask you to confirm transactions from unlocked account.");
	}

	let net_settings = conf.net_settings(&spec);
	let sync_config = conf.sync_config(&spec);

	// Secret Store
	let account_service = Arc::new(conf.account_service());

	// Miner
	let miner = Miner::new(conf.miner_options(), conf.gas_pricer(), conf.spec(), Some(account_service.clone()));
	miner.set_author(conf.author().unwrap_or_default());
	miner.set_gas_floor_target(conf.gas_floor_target());
	miner.set_gas_ceil_target(conf.gas_ceil_target());
	miner.set_extra_data(conf.extra_data());
	miner.set_transactions_limit(conf.args.flag_tx_queue_size);

	// Build client
	let  service = ClientService::start(
		client_config,
		spec,
		Path::new(&conf.path()),
		miner.clone(),
	).unwrap_or_else(|e| die_with_error("Client", e));

	panic_handler.forward_from(&service);
	let client = service.client();

	let external_miner = Arc::new(ExternalMiner::default());
	let network_settings = Arc::new(conf.network_settings());

	// Sync
	let (sync_provider, manage_network, chain_notify) =
		modules::sync(&mut hypervisor, sync_config, NetworkConfiguration::from(net_settings), client.clone(), &conf.log_settings())
			.unwrap_or_else(|e| die_with_error("Sync", e));

	service.add_notify(chain_notify.clone());
>>>>>>> 8ab56ea3

	let deprecated = find_deprecated(&conf.args);
	for d in deprecated {
		println!("{}", d);
	}

<<<<<<< HEAD
	let cmd = try!(conf.into_command(&IOPasswordReader));
	execute(cmd)
=======
	let deps_for_rpc_apis = Arc::new(rpc_apis::Dependencies {
		signer_port: conf.signer_port(),
		signer_queue: Arc::new(rpc_apis::ConfirmationsQueue::default()),
		client: client.clone(),
		sync: sync_provider.clone(),
		net: manage_network.clone(),
		secret_store: account_service.clone(),
		miner: miner.clone(),
		external_miner: external_miner.clone(),
		logger: logger.clone(),
		settings: network_settings.clone(),
		allow_pending_receipt_query: !conf.args.flag_geth,
		net_service: manage_network.clone(),
	});

	let dependencies = rpc::Dependencies {
		panic_handler: panic_handler.clone(),
		apis: deps_for_rpc_apis.clone(),
	};

	// Setup http rpc
	let rpc_server = rpc::new_http(rpc::HttpConfiguration {
		enabled: network_settings.rpc_enabled,
		interface: conf.rpc_interface(),
		port: network_settings.rpc_port,
		apis: conf.rpc_apis(),
		cors: conf.rpc_cors(),
		hosts: conf.rpc_hosts(),
	}, &dependencies);

	// setup ipc rpc
	let _ipc_server = rpc::new_ipc(conf.ipc_settings(), &dependencies);
	debug!("IPC: {}", conf.ipc_settings());

	if conf.args.flag_webapp { println!("WARNING: Flag -w/--webapp is deprecated. Dapps server is now on by default. Ignoring."); }
	let dapps_server = dapps::new(dapps::Configuration {
		enabled: conf.dapps_enabled(),
		interface: conf.dapps_interface(),
		port: conf.args.flag_dapps_port,
		user: conf.args.flag_dapps_user.clone(),
		pass: conf.args.flag_dapps_pass.clone(),
		dapps_path: conf.directories().dapps,
	}, dapps::Dependencies {
		panic_handler: panic_handler.clone(),
		apis: deps_for_rpc_apis.clone(),
	});

	// Set up a signer
	let signer_server = signer::start(signer::Configuration {
		enabled: conf.signer_enabled(),
		port: conf.args.flag_signer_port,
		signer_path: conf.directories().signer,
	}, signer::Dependencies {
		panic_handler: panic_handler.clone(),
		apis: deps_for_rpc_apis.clone(),
	});

	let informant = Arc::new(Informant::new(service.client(), Some(sync_provider.clone()), Some(manage_network.clone()), conf.have_color()));
	service.add_notify(informant.clone());
	// Register IO handler
	let io_handler = Arc::new(ClientIoHandler {
		client: service.client(),
		info: informant,
		sync: sync_provider.clone(),
		net: manage_network.clone(),
		accounts: account_service.clone(),
	});
	service.register_io_handler(io_handler).expect("Error registering IO handler");

	if conf.args.cmd_ui {
		if !conf.dapps_enabled() {
			die_with_message("Cannot use UI command with Dapps turned off.");
		}
		url::open(&format!("http://{}:{}/", conf.dapps_interface(), conf.args.flag_dapps_port));
	}

	// Handle exit
	wait_for_exit(panic_handler, rpc_server, dapps_server, signer_server);
>>>>>>> 8ab56ea3
}

fn main() {
	match start() {
		Ok(result) => {
			print!("{}", result);
		},
		Err(err) => {
			print!("{}", err);
			process::exit(1);
		}
	}
}
<|MERGE_RESOLUTION|>--- conflicted
+++ resolved
@@ -31,6 +31,7 @@
 #[macro_use]
 extern crate log as rlog;
 extern crate env_logger;
+extern crate ethcore_logger;
 extern crate ctrlc;
 extern crate fdlimit;
 extern crate time;
@@ -51,19 +52,12 @@
 #[macro_use]
 extern crate lazy_static;
 extern crate regex;
-extern crate ethcore_logger;
 extern crate isatty;
 
 #[cfg(feature = "dapps")]
 extern crate ethcore_dapps;
 
-<<<<<<< HEAD
 mod cache;
-=======
-
-#[macro_use]
-mod die;
->>>>>>> 8ab56ea3
 mod upgrade;
 mod rpc;
 mod dapps;
@@ -85,7 +79,6 @@
 mod presale;
 mod run;
 
-<<<<<<< HEAD
 use std::{process, env};
 use run::RunCmd;
 use cli::print_version;
@@ -103,104 +96,6 @@
 	ImportPresaleWallet(ImportWallet),
 	Blockchain(BlockchainCmd),
 	SignerToken(String),
-=======
-use std::io::{Write, Read, BufReader, BufRead};
-use std::ops::Deref;
-use std::sync::Arc;
-use std::path::Path;
-use std::fs::File;
-use std::str::{FromStr, from_utf8};
-use std::thread::sleep;
-use std::time::Duration;
-use rustc_serialize::hex::FromHex;
-use ctrlc::CtrlC;
-use util::{H256, ToPretty, PayloadInfo, Bytes, Colour, version, journaldb, RotatingLogger};
-use util::panics::{MayPanic, ForwardPanic, PanicHandler};
-use ethcore::client::{BlockID, BlockChainClient, ClientConfig, get_db_path, BlockImportError, Mode};
-use ethcore::error::{ImportError};
-use ethcore::service::ClientService;
-use ethcore::spec::Spec;
-use ethsync::{NetworkConfiguration};
-use ethcore::miner::{Miner, MinerService, ExternalMiner};
-use migration::migrate;
-use informant::Informant;
-use util::{Mutex, Condvar};
-use ethcore_logger::setup_log;
-#[cfg(feature="ipc")]
-use ethcore::client::ChainNotify;
-
-use die::*;
-use cli::print_version;
-use rpc::RpcServer;
-use signer::{SignerServer, new_token};
-use dapps::WebappServer;
-use io_handler::ClientIoHandler;
-use configuration::{Configuration};
-
-fn main() {
-	let conf = Configuration::parse();
-	execute(conf);
-}
-
-fn execute(conf: Configuration) {
-	if conf.args.flag_version {
-		print_version();
-		return;
-	}
-
-	if conf.args.cmd_signer {
-		execute_signer(conf);
-		return;
-	}
-
-	let spec = conf.spec();
-	let client_config = conf.client_config(&spec);
-
-	execute_upgrades(&conf, &spec, &client_config);
-
-	if conf.args.cmd_daemon {
-		daemonize(&conf);
-	}
-
-	// Setup panic handler
-	let panic_handler = PanicHandler::new_in_arc();
-	// Setup logging
-	let logger = setup_log(&conf.log_settings());
-	// Raise fdlimit
-	unsafe { ::fdlimit::raise_fd_limit(); }
-
-	if conf.args.cmd_account {
-		execute_account_cli(conf);
-		return;
-	}
-
-	if conf.args.cmd_wallet {
-		execute_wallet_cli(conf);
-		return;
-	}
-
-	if conf.args.cmd_export {
-		execute_export(conf, panic_handler);
-		return;
-	}
-
-	if conf.args.cmd_import {
-		execute_import(conf, panic_handler);
-		return;
-	}
-
-	execute_client(conf, spec, client_config, panic_handler, logger);
-}
-
-#[cfg(not(windows))]
-fn daemonize(conf: &Configuration) {
-	use daemonize::Daemonize;
-	Daemonize::new()
-			.pid_file(conf.args.arg_pid_file.clone())
-			.chown_pid_file(true)
-			.start()
-			.unwrap_or_else(|e| die!("Couldn't daemonize; {}", e));
->>>>>>> 8ab56ea3
 }
 
 pub fn execute(command: Cmd) -> Result<String, String> {
@@ -217,159 +112,16 @@
 	}
 }
 
-<<<<<<< HEAD
 fn start() -> Result<String, String> {
 	let conf = Configuration::parse(env::args()).unwrap_or_else(|e| e.exit());
-=======
-fn execute_client(conf: Configuration, spec: Spec, client_config: ClientConfig, panic_handler: Arc<PanicHandler>, logger: Arc<RotatingLogger>) {
-	let mut hypervisor = modules::hypervisor();
-
-	info!("Starting {}", Colour::White.bold().paint(format!("{}", version())));
-	info!("Using state DB journalling strategy {}", Colour::White.bold().paint(match client_config.pruning {
-		journaldb::Algorithm::Archive => "archive",
-		journaldb::Algorithm::EarlyMerge => "light",
-		journaldb::Algorithm::OverlayRecent => "fast",
-		journaldb::Algorithm::RefCounted => "basic",
-	}));
-
-	// Display warning about using experimental journaldb types
-	match client_config.pruning {
-		journaldb::Algorithm::EarlyMerge | journaldb::Algorithm::RefCounted => {
-			warn!("Your chosen strategy is {}! You can re-run with --pruning to change.", Colour::Red.bold().paint("unstable"));
-		}
-		_ => {}
-	}
-
-	// Display warning about using unlock with signer
-	if conf.signer_enabled() && conf.args.flag_unlock.is_some() {
-		warn!("Using Trusted Signer and --unlock is not recommended!");
-		warn!("NOTE that Signer will not ask you to confirm transactions from unlocked account.");
-	}
-
-	let net_settings = conf.net_settings(&spec);
-	let sync_config = conf.sync_config(&spec);
-
-	// Secret Store
-	let account_service = Arc::new(conf.account_service());
-
-	// Miner
-	let miner = Miner::new(conf.miner_options(), conf.gas_pricer(), conf.spec(), Some(account_service.clone()));
-	miner.set_author(conf.author().unwrap_or_default());
-	miner.set_gas_floor_target(conf.gas_floor_target());
-	miner.set_gas_ceil_target(conf.gas_ceil_target());
-	miner.set_extra_data(conf.extra_data());
-	miner.set_transactions_limit(conf.args.flag_tx_queue_size);
-
-	// Build client
-	let  service = ClientService::start(
-		client_config,
-		spec,
-		Path::new(&conf.path()),
-		miner.clone(),
-	).unwrap_or_else(|e| die_with_error("Client", e));
-
-	panic_handler.forward_from(&service);
-	let client = service.client();
-
-	let external_miner = Arc::new(ExternalMiner::default());
-	let network_settings = Arc::new(conf.network_settings());
-
-	// Sync
-	let (sync_provider, manage_network, chain_notify) =
-		modules::sync(&mut hypervisor, sync_config, NetworkConfiguration::from(net_settings), client.clone(), &conf.log_settings())
-			.unwrap_or_else(|e| die_with_error("Sync", e));
-
-	service.add_notify(chain_notify.clone());
->>>>>>> 8ab56ea3
 
 	let deprecated = find_deprecated(&conf.args);
 	for d in deprecated {
 		println!("{}", d);
 	}
 
-<<<<<<< HEAD
 	let cmd = try!(conf.into_command(&IOPasswordReader));
 	execute(cmd)
-=======
-	let deps_for_rpc_apis = Arc::new(rpc_apis::Dependencies {
-		signer_port: conf.signer_port(),
-		signer_queue: Arc::new(rpc_apis::ConfirmationsQueue::default()),
-		client: client.clone(),
-		sync: sync_provider.clone(),
-		net: manage_network.clone(),
-		secret_store: account_service.clone(),
-		miner: miner.clone(),
-		external_miner: external_miner.clone(),
-		logger: logger.clone(),
-		settings: network_settings.clone(),
-		allow_pending_receipt_query: !conf.args.flag_geth,
-		net_service: manage_network.clone(),
-	});
-
-	let dependencies = rpc::Dependencies {
-		panic_handler: panic_handler.clone(),
-		apis: deps_for_rpc_apis.clone(),
-	};
-
-	// Setup http rpc
-	let rpc_server = rpc::new_http(rpc::HttpConfiguration {
-		enabled: network_settings.rpc_enabled,
-		interface: conf.rpc_interface(),
-		port: network_settings.rpc_port,
-		apis: conf.rpc_apis(),
-		cors: conf.rpc_cors(),
-		hosts: conf.rpc_hosts(),
-	}, &dependencies);
-
-	// setup ipc rpc
-	let _ipc_server = rpc::new_ipc(conf.ipc_settings(), &dependencies);
-	debug!("IPC: {}", conf.ipc_settings());
-
-	if conf.args.flag_webapp { println!("WARNING: Flag -w/--webapp is deprecated. Dapps server is now on by default. Ignoring."); }
-	let dapps_server = dapps::new(dapps::Configuration {
-		enabled: conf.dapps_enabled(),
-		interface: conf.dapps_interface(),
-		port: conf.args.flag_dapps_port,
-		user: conf.args.flag_dapps_user.clone(),
-		pass: conf.args.flag_dapps_pass.clone(),
-		dapps_path: conf.directories().dapps,
-	}, dapps::Dependencies {
-		panic_handler: panic_handler.clone(),
-		apis: deps_for_rpc_apis.clone(),
-	});
-
-	// Set up a signer
-	let signer_server = signer::start(signer::Configuration {
-		enabled: conf.signer_enabled(),
-		port: conf.args.flag_signer_port,
-		signer_path: conf.directories().signer,
-	}, signer::Dependencies {
-		panic_handler: panic_handler.clone(),
-		apis: deps_for_rpc_apis.clone(),
-	});
-
-	let informant = Arc::new(Informant::new(service.client(), Some(sync_provider.clone()), Some(manage_network.clone()), conf.have_color()));
-	service.add_notify(informant.clone());
-	// Register IO handler
-	let io_handler = Arc::new(ClientIoHandler {
-		client: service.client(),
-		info: informant,
-		sync: sync_provider.clone(),
-		net: manage_network.clone(),
-		accounts: account_service.clone(),
-	});
-	service.register_io_handler(io_handler).expect("Error registering IO handler");
-
-	if conf.args.cmd_ui {
-		if !conf.dapps_enabled() {
-			die_with_message("Cannot use UI command with Dapps turned off.");
-		}
-		url::open(&format!("http://{}:{}/", conf.dapps_interface(), conf.args.flag_dapps_port));
-	}
-
-	// Handle exit
-	wait_for_exit(panic_handler, rpc_server, dapps_server, signer_server);
->>>>>>> 8ab56ea3
 }
 
 fn main() {
