// Copyright 2015, 2016 Ethcore (UK) Ltd.
// This file is part of Parity.

// Parity is free software: you can redistribute it and/or modify
// it under the terms of the GNU General Public License as published by
// the Free Software Foundation, either version 3 of the License, or
// (at your option) any later version.

// Parity is distributed in the hope that it will be useful,
// but WITHOUT ANY WARRANTY; without even the implied warranty of
// MERCHANTABILITY or FITNESS FOR A PARTICULAR PURPOSE.  See the
// GNU General Public License for more details.

// You should have received a copy of the GNU General Public License
// along with Parity.  If not, see <http://www.gnu.org/licenses/>.

use std::time::Duration;
use std::io::Read;
use std::net::SocketAddr;
use std::path::PathBuf;
use cli::{USAGE, Args};
use docopt::{Docopt, Error as DocoptError};
use util::{Hashable, NetworkConfiguration, U256, Uint, is_valid_node_url, Bytes, version_data, Secret, Address};
use util::network_settings::NetworkSettings;
use util::log::Colour;
use ethcore::client::{VMType, Mode};
use ethcore::miner::MinerOptions;

use rpc::{IpcConfiguration, HttpConfiguration};
use cache::CacheConfig;
use helpers::{to_duration, to_mode, to_block_id, to_u256, to_pending_set, to_price, replace_home,
geth_ipc_path, parity_ipc_path, to_bootnodes, to_addresses, to_address};
use params::{ResealPolicy, AccountsConfig, GasPricerConfig, MinerExtras};
use ethcore_logger::Config as LogConfig;
use dir::Directories;
use dapps::Configuration as DappsConfiguration;
use signer::Configuration as SignerConfiguration;
use run::RunCmd;
use blockchain::{BlockchainCmd, ImportBlockchain, ExportBlockchain};
use presale::ImportWallet;
use account::{AccountCmd, NewAccount, ImportAccounts};

#[derive(Debug, PartialEq)]
pub enum Cmd {
	Run(RunCmd),
	Version,
	Account(AccountCmd),
	ImportPresaleWallet(ImportWallet),
	Blockchain(BlockchainCmd),
	SignerToken(String),
}

#[derive(Debug, PartialEq)]
pub struct Configuration {
	pub args: Args,
}

impl Configuration {
	pub fn parse<S, I>(command: I) -> Result<Self, DocoptError> where I: IntoIterator<Item=S>, S: AsRef<str> {
		let args = try!(Docopt::new(USAGE).and_then(|d| d.argv(command).decode()));

		let config = Configuration {
			args: args,
		};

		Ok(config)
	}

	pub fn into_command(self) -> Result<Cmd, String> {
		let dirs = self.directories();
		let pruning = try!(self.args.flag_pruning.parse());
		let vm_type = try!(self.vm_type());
		let mode = try!(to_mode(&self.args.flag_mode, self.args.flag_mode_timeout, self.args.flag_mode_alarm));
		let miner_options = try!(self.miner_options());
		let logger_config = self.logger_config();
		let http_conf = try!(self.http_config());
		let ipc_conf = try!(self.ipc_config());
		let net_conf = try!(self.net_config());
		let network_id = try!(self.network_id());
		let cache_config = self.cache_config();
		let spec = try!(self.chain().parse());
		let tracing = try!(self.args.flag_tracing.parse());
		let compaction = try!(self.args.flag_db_compaction.parse());
		let enable_network = self.enable_network(&mode);
		let geth_compatibility = self.args.flag_geth;
		let signer_port = self.signer_port();
		let dapps_conf = self.dapps_config();
		let signer_conf = self.signer_config();

		let cmd = if self.args.flag_version {
			Cmd::Version
		} else if self.args.cmd_signer {
			Cmd::SignerToken(dirs.signer)
		} else if self.args.cmd_account {
			let account_cmd = if self.args.cmd_new {
				let new_acc = NewAccount {
					iterations: self.args.flag_keys_iterations,
					path: dirs.keys,
					password_file: self.args.flag_password.first().cloned(),
				};
				AccountCmd::New(new_acc)
			} else if self.args.cmd_list {
				AccountCmd::List(dirs.keys)
			} else if self.args.cmd_import {
				let import_acc = ImportAccounts {
					from: self.args.arg_path.clone(),
					to: dirs.keys,
				};
				AccountCmd::Import(import_acc)
			} else {
				unreachable!();
			};
			Cmd::Account(account_cmd)
		} else if self.args.cmd_wallet {
			let presale_cmd = ImportWallet {
				iterations: self.args.flag_keys_iterations,
				path: dirs.keys,
				wallet_path: self.args.arg_path.first().unwrap().clone(),
				password_file: self.args.flag_password.first().cloned(),
			};
			Cmd::ImportPresaleWallet(presale_cmd)
		} else if self.args.cmd_import {
			let import_cmd = ImportBlockchain {
				spec: spec,
				logger_config: logger_config,
				cache_config: cache_config,
				dirs: dirs,
				file_path: self.args.arg_file.clone(),
				format: None,
				pruning: pruning,
				compaction: compaction,
				mode: mode,
				tracing: tracing,
				vm_type: vm_type,
			};
			Cmd::Blockchain(BlockchainCmd::Import(import_cmd))
		} else if self.args.cmd_export {
			let export_cmd = ExportBlockchain {
				spec: spec,
				logger_config: logger_config,
				cache_config: cache_config,
				dirs: dirs,
				file_path: self.args.arg_file.clone(),
				format: None,
				pruning: pruning,
				compaction: compaction,
				mode: mode,
				tracing: tracing,
				from_block: try!(to_block_id(&self.args.flag_from)),
				to_block: try!(to_block_id(&self.args.flag_to)),
			};
			Cmd::Blockchain(BlockchainCmd::Export(export_cmd))
		} else {
			let daemon = if self.args.cmd_daemon {
				Some(self.args.arg_pid_file.clone())
			} else {
				None
			};

			let run_cmd = RunCmd {
				cache_config: cache_config,
				dirs: dirs,
				spec: spec,
				pruning: pruning,
				daemon: daemon,
				logger_config: logger_config,
				miner_options: miner_options,
				http_conf: http_conf,
				ipc_conf: ipc_conf,
				net_conf: net_conf,
				network_id: network_id,
				acc_conf: try!(self.accounts_config()),
				gas_pricer: try!(self.gas_pricer_config()),
				miner_extras: try!(self.miner_extras()),
				mode: mode,
				tracing: tracing,
				compaction: compaction,
				vm_type: vm_type,
				enable_network: enable_network,
				geth_compatibility: geth_compatibility,
				signer_port: signer_port,
				net_settings: self.network_settings(),
				dapps_conf: dapps_conf,
				signer_conf: signer_conf,
				ui: self.args.cmd_ui,
				name: self.args.flag_identity,
				custom_bootnodes: self.args.flag_bootnodes.is_some(),
			};
			Cmd::Run(run_cmd)
		};

		Ok(cmd)
	}

	fn enable_network(&self, mode: &Mode) -> bool {
		match *mode {
			Mode::Dark(_) => false,
			_ => !self.args.flag_no_network,
		}
	}

	fn vm_type(&self) -> Result<VMType, String> {
		if self.args.flag_jitvm {
			VMType::jit().ok_or("Parity is built without the JIT EVM.".into())
		} else {
			Ok(VMType::Interpreter)
		}
	}

	fn miner_extras(&self) -> Result<MinerExtras, String> {
		let extras = MinerExtras {
			author: try!(self.author()),
			extra_data: try!(self.extra_data()),
			gas_floor_target: try!(to_u256(&self.args.flag_gas_floor_target)),
			gas_ceil_target: try!(to_u256(&self.args.flag_gas_cap)),
			transactions_limit: self.args.flag_tx_queue_size,
		};

		Ok(extras)
	}

	fn author(&self) -> Result<Address, String> {
		to_address(self.args.flag_etherbase.clone().or(self.args.flag_author.clone()))
	}

	fn cache_config(&self) -> CacheConfig {
		match self.args.flag_cache_size {
			Some(size) => CacheConfig::new_with_total_cache_size(size),
			None => CacheConfig {
				rocksdb: self.args.flag_cache_size_db,
				blockchain: self.args.flag_cache_size_blocks,
				queue: self.args.flag_cache_size_queue,
			}
		}
	}

	fn logger_config(&self) -> LogConfig {
		LogConfig {
			mode: self.args.flag_logging.clone(),
			color: !self.args.flag_no_color && !cfg!(windows),
			file: self.args.flag_log_file.clone(),
		}
	}

	fn chain(&self) -> String {
		if self.args.flag_testnet {
			"morden".to_owned()
		} else {
			self.args.flag_chain.clone()
		}
	}

	fn max_peers(&self) -> u32 {
		self.args.flag_maxpeers.unwrap_or(self.args.flag_peers) as u32
	}

	fn work_notify(&self) -> Vec<String> {
		self.args.flag_notify_work.as_ref().map_or_else(Vec::new, |s| s.split(',').map(|s| s.to_owned()).collect())
	}

	fn accounts_config(&self) -> Result<AccountsConfig, String> {
		let cfg = AccountsConfig {
			iterations: self.args.flag_keys_iterations,
			import_keys: !self.args.flag_no_import_keys,
			testnet: self.args.flag_testnet,
			password_files: self.args.flag_password.clone(),
			unlocked_accounts: try!(to_addresses(&self.args.flag_unlock)),
		};

		Ok(cfg)
	}

	fn miner_options(&self) -> Result<MinerOptions, String> {
		let reseal = try!(self.args.flag_reseal_on_txs.parse::<ResealPolicy>());

		let options = MinerOptions {
			new_work_notify: self.work_notify(),
			force_sealing: self.args.flag_force_sealing,
			reseal_on_external_tx: reseal.external,
			reseal_on_own_tx: reseal.own,
			tx_gas_limit: match self.args.flag_tx_gas_limit {
				Some(ref d) => try!(to_u256(d)),
				None => U256::max_value(),
			},
			tx_queue_size: self.args.flag_tx_queue_size,
			pending_set: try!(to_pending_set(&self.args.flag_relay_set)),
			reseal_min_period: Duration::from_millis(self.args.flag_reseal_min_period),
			work_queue_size: self.args.flag_work_queue_size,
			enable_resubmission: !self.args.flag_remove_solved,
		};

		Ok(options)
	}

	fn signer_config(&self) -> SignerConfiguration {
		SignerConfiguration {
			enabled: self.signer_enabled(),
			port: self.args.flag_signer_port,
			signer_path: self.directories().signer,
		}
	}

	fn dapps_config(&self) -> DappsConfiguration {
		DappsConfiguration {
			enabled: self.dapps_enabled(),
			interface: self.dapps_interface(),
			port: self.args.flag_dapps_port,
			user: self.args.flag_dapps_user.clone(),
			pass: self.args.flag_dapps_pass.clone(),
			dapps_path: self.directories().dapps,
		}
	}

	fn gas_pricer_config(&self) -> Result<GasPricerConfig, String> {
		if let Some(d) = self.args.flag_gasprice.as_ref() {
			return Ok(GasPricerConfig::Fixed(try!(to_u256(d))));
		}

		let usd_per_tx = try!(to_price(&self.args.flag_usd_per_tx));
		if "auto" == self.args.flag_usd_per_eth.as_str() {
			return Ok(GasPricerConfig::Calibrated {
				usd_per_tx: usd_per_tx,
				recalibration_period: try!(to_duration(self.args.flag_price_update_period.as_str())),
			});
		}

		let usd_per_eth = try!(to_price(&self.args.flag_usd_per_eth));
		let wei_per_usd: f32 = 1.0e18 / usd_per_eth;
		let gas_per_tx: f32 = 21000.0;
		let wei_per_gas: f32 = wei_per_usd * usd_per_tx / gas_per_tx;

		info!(
			"Using a fixed conversion rate of Ξ1 = {} ({} wei/gas)",
			Colour::White.bold().paint(format!("US${}", usd_per_eth)),
			Colour::Yellow.bold().paint(format!("{}", wei_per_gas))
		);

		Ok(GasPricerConfig::Fixed(U256::from_dec_str(&format!("{:.0}", wei_per_gas)).unwrap()))
	}

	fn extra_data(&self) -> Result<Bytes, String> {
		match self.args.flag_extradata.as_ref().or(self.args.flag_extra_data.as_ref()) {
			Some(ref x) if x.len() <= 32 => Ok(x.as_bytes().to_owned()),
			None => Ok(version_data()),
			Some(_) => Err("Extra data must be at most 32 characters".into()),
		}
	}

	fn init_reserved_nodes(&self) -> Result<Vec<String>, String> {
		use std::fs::File;

		match self.args.flag_reserved_peers {
			Some(ref path) => {
				let mut buffer = String::new();
				let mut node_file = try!(File::open(path).map_err(|e| format!("Error opening reserved nodes file: {}", e)));
				try!(node_file.read_to_string(&mut buffer).map_err(|_| "Error reading reserved node file"));
				if let Some(invalid) = buffer.lines().find(|s| !is_valid_node_url(s)) {
					Err(format!("Invalid node address format given for a boot node: {}", invalid))
				} else {
					Ok(buffer.lines().map(|s| s.to_owned()).collect())
				}
			},
			None => Ok(Vec::new())
		}
	}

	fn net_addresses(&self) -> Result<(Option<SocketAddr>, Option<SocketAddr>), String> {
		let port = self.args.flag_port;
		let listen_address = Some(SocketAddr::new("0.0.0.0".parse().unwrap(), port));
		let public_address = if self.args.flag_nat.starts_with("extip:") {
			let host = &self.args.flag_nat[6..];
			let host = try!(host.parse().map_err(|_| format!("Invalid host given with `--nat extip:{}`", host)));
			Some(SocketAddr::new(host, port))
		} else {
			None
		};
		Ok((listen_address, public_address))
	}

	fn net_config(&self) -> Result<NetworkConfiguration, String> {
		let mut ret = NetworkConfiguration::new();
		ret.nat_enabled = self.args.flag_nat == "any" || self.args.flag_nat == "upnp";
		ret.boot_nodes = try!(to_bootnodes(&self.args.flag_bootnodes));
		let (listen, public) = try!(self.net_addresses());
		ret.listen_address = listen;
		ret.public_address = public;
		ret.use_secret = self.args.flag_node_key.as_ref().map(|s| s.parse::<Secret>().unwrap_or_else(|_| s.sha3()));
		ret.discovery_enabled = !self.args.flag_no_discovery && !self.args.flag_nodiscover;
		ret.ideal_peers = self.max_peers();
		let mut net_path = PathBuf::from(self.directories().db);
		net_path.push("network");
		ret.config_path = Some(net_path.to_str().unwrap().to_owned());
		ret.reserved_nodes = try!(self.init_reserved_nodes());

		if self.args.flag_reserved_only {
			ret.non_reserved_mode = ::util::network::NonReservedPeerMode::Deny;
		}

		Ok(ret)
	}

	fn network_id(&self) -> Result<Option<U256>, String> {
		let net_id = self.args.flag_network_id.as_ref().or(self.args.flag_networkid.as_ref());
		match net_id {
			Some(id) => Ok(Some(try!(to_u256(id)))),
			None => Ok(None),
		}
	}

	fn rpc_apis(&self) -> String {
		self.args.flag_rpcapi.clone().unwrap_or(self.args.flag_jsonrpc_apis.clone())
	}

	fn rpc_cors(&self) -> Option<Vec<String>> {
		let cors = self.args.flag_jsonrpc_cors.clone().or(self.args.flag_rpccorsdomain.clone());
		cors.map(|c| c.split(',').map(|s| s.to_owned()).collect())
	}

	fn rpc_hosts(&self) -> Option<Vec<String>> {
		match self.args.flag_jsonrpc_hosts.as_ref() {
			"none" => return Some(Vec::new()),
			"all" => return None,
			_ => {}
		}
		let hosts = self.args.flag_jsonrpc_hosts.split(',').map(|h| h.into()).collect();
		Some(hosts)
	}

	fn ipc_config(&self) -> Result<IpcConfiguration, String> {
		let conf = IpcConfiguration {
			enabled: !(self.args.flag_ipcdisable || self.args.flag_ipc_off || self.args.flag_no_ipc),
			socket_addr: self.ipc_path(),
			apis: try!(self.args.flag_ipcapi.clone().unwrap_or(self.args.flag_ipc_apis.clone()).parse()),
		};

		Ok(conf)
	}

	fn http_config(&self) -> Result<HttpConfiguration, String> {
		let conf = HttpConfiguration {
			enabled: !self.args.flag_jsonrpc_off && !self.args.flag_no_jsonrpc,
			interface: self.rpc_interface(),
			port: self.args.flag_rpcport.unwrap_or(self.args.flag_jsonrpc_port),
			apis: try!(self.rpc_apis().parse()),
			hosts: self.rpc_hosts(),
			cors: self.rpc_cors(),
		};

		Ok(conf)
	}

	fn network_settings(&self) -> NetworkSettings {
		NetworkSettings {
			name: self.args.flag_identity.clone(),
			chain: self.chain(),
			max_peers: self.max_peers(),
			network_port: self.args.flag_port,
			rpc_enabled: !self.args.flag_jsonrpc_off && !self.args.flag_no_jsonrpc,
			rpc_interface: self.args.flag_rpcaddr.clone().unwrap_or(self.args.flag_jsonrpc_interface.clone()),
			rpc_port: self.args.flag_rpcport.unwrap_or(self.args.flag_jsonrpc_port),
		}
	}

	fn directories(&self) -> Directories {
		let db_path = replace_home(self.args.flag_datadir.as_ref().unwrap_or(&self.args.flag_db_path));

		let keys_path = replace_home(
			if self.args.flag_testnet {
				"$HOME/.parity/testnet_keys"
			} else {
				&self.args.flag_keys_path
			}
		);

		let dapps_path = replace_home(&self.args.flag_dapps_path);
		let signer_path = replace_home(&self.args.flag_signer_path);

		Directories {
			keys: keys_path,
			db: db_path,
			dapps: dapps_path,
			signer: signer_path,
		}
	}

	fn ipc_path(&self) -> String {
		if self.args.flag_geth {
			geth_ipc_path(self.args.flag_testnet)
		} else {
			parity_ipc_path(&self.args.flag_ipcpath.clone().unwrap_or(self.args.flag_ipc_path.clone()))
		}
	}

	fn signer_port(&self) -> Option<u16> {
		if !self.signer_enabled() {
			None
		} else {
			Some(self.args.flag_signer_port)
		}
	}

	fn rpc_interface(&self) -> String {
		match self.network_settings().rpc_interface.as_str() {
			"all" => "0.0.0.0",
			"local" => "127.0.0.1",
			x => x,
		}.into()
	}

	fn dapps_interface(&self) -> String {
		match self.args.flag_dapps_interface.as_str() {
			"local" => "127.0.0.1",
			x => x,
		}.into()
	}

	fn dapps_enabled(&self) -> bool {
		!self.args.flag_dapps_off && !self.args.flag_no_dapps && cfg!(feature = "dapps")
	}

<<<<<<< HEAD
	fn signer_enabled(&self) -> bool {
		(self.args.flag_unlock.is_none() && !self.args.flag_no_signer) ||
		self.args.flag_force_signer
=======
	pub fn signer_enabled(&self) -> bool {
		if self.args.flag_force_signer {
			return true;
		}

		let signer_disabled = self.args.flag_unlock.is_some() ||
			self.args.flag_geth ||
			self.args.flag_no_signer;

		return !signer_disabled;
>>>>>>> aafb014d
	}
}

#[cfg(test)]
mod tests {
	use super::*;
	use cli::USAGE;
	use docopt::Docopt;
	use util::network_settings::NetworkSettings;
	use ethcore::client::{VMType, BlockID};
	use helpers::{replace_home, default_network_config};
	use run::RunCmd;
	use blockchain::{BlockchainCmd, ImportBlockchain, ExportBlockchain};
	use presale::ImportWallet;
	use account::{AccountCmd, NewAccount, ImportAccounts};
	use Cmd;

	#[derive(Debug, PartialEq)]
	struct TestPasswordReader(&'static str);

	fn parse(args: &[&str]) -> Configuration {
		Configuration {
			args: Docopt::new(USAGE).unwrap().argv(args).decode().unwrap(),
		}
	}

	#[test]
	fn test_command_version() {
		let args = vec!["parity", "--version"];
		let conf = Configuration::parse(args).unwrap();
		assert_eq!(conf.into_command().unwrap(), Cmd::Version);
	}

	#[test]
	fn test_command_account_new() {
		let args = vec!["parity", "account", "new"];
		let conf = Configuration::parse(args).unwrap();
		assert_eq!(conf.into_command().unwrap(), Cmd::Account(AccountCmd::New(NewAccount {
			iterations: 10240,
			path: replace_home("$HOME/.parity/keys"),
			password_file: None,
		})));
	}

	#[test]
	fn test_command_account_list() {
		let args = vec!["parity", "account", "list"];
		let conf = Configuration::parse(args).unwrap();
		assert_eq!(conf.into_command().unwrap(), Cmd::Account(
			AccountCmd::List(replace_home("$HOME/.parity/keys")))
		);
	}

	#[test]
	fn test_command_account_import() {
		let args = vec!["parity", "account", "import", "my_dir", "another_dir"];
		let conf = Configuration::parse(args).unwrap();
		assert_eq!(conf.into_command().unwrap(), Cmd::Account(AccountCmd::Import(ImportAccounts {
			from: vec!["my_dir".into(), "another_dir".into()],
			to: replace_home("$HOME/.parity/keys"),
		})));
	}

	#[test]
	fn test_command_wallet_import() {
		let args = vec!["parity", "wallet", "import", "my_wallet.json", "--password", "pwd"];
		let conf = Configuration::parse(args).unwrap();
		assert_eq!(conf.into_command().unwrap(), Cmd::ImportPresaleWallet(ImportWallet {
			iterations: 10240,
			path: replace_home("$HOME/.parity/keys"),
			wallet_path: "my_wallet.json".into(),
			password_file: Some("pwd".into()),
		}));
	}

	#[test]
	fn test_command_blockchain_import() {
		let args = vec!["parity", "import", "blockchain.json"];
		let conf = Configuration::parse(args).unwrap();
		assert_eq!(conf.into_command().unwrap(), Cmd::Blockchain(BlockchainCmd::Import(ImportBlockchain {
			spec: Default::default(),
			logger_config: Default::default(),
			cache_config: Default::default(),
			dirs: Default::default(),
			file_path: Some("blockchain.json".into()),
			format: None,
			pruning: Default::default(),
			compaction: Default::default(),
			mode: Default::default(),
			tracing: Default::default(),
			vm_type: VMType::Interpreter,
		})));
	}

	#[test]
	fn test_command_blockchain_export() {
		let args = vec!["parity", "export", "blockchain.json"];
		let conf = Configuration::parse(args).unwrap();
		assert_eq!(conf.into_command().unwrap(), Cmd::Blockchain(BlockchainCmd::Export(ExportBlockchain {
			spec: Default::default(),
			logger_config: Default::default(),
			cache_config: Default::default(),
			dirs: Default::default(),
			file_path: Some("blockchain.json".into()),
			pruning: Default::default(),
			format: Default::default(),
			compaction: Default::default(),
			mode: Default::default(),
			tracing: Default::default(),
			from_block: BlockID::Number(1),
			to_block: BlockID::Latest,
		})));
	}

	#[test]
	fn test_command_signer_new_token() {
		let args = vec!["parity", "signer", "new-token"];
		let conf = Configuration::parse(args).unwrap();
		let expected = replace_home("$HOME/.parity/signer");
		assert_eq!(conf.into_command().unwrap(), Cmd::SignerToken(expected));
	}

	#[test]
	fn test_run_cmd() {
		let args = vec!["parity"];
		let conf = Configuration::parse(args).unwrap();
		assert_eq!(conf.into_command().unwrap(), Cmd::Run(RunCmd {
			cache_config: Default::default(),
			dirs: Default::default(),
			spec: Default::default(),
			pruning: Default::default(),
			daemon: None,
			logger_config: Default::default(),
			miner_options: Default::default(),
			http_conf: Default::default(),
			ipc_conf: Default::default(),
			net_conf: default_network_config(),
			network_id: None,
			acc_conf: Default::default(),
			gas_pricer: Default::default(),
			miner_extras: Default::default(),
			mode: Default::default(),
			tracing: Default::default(),
			compaction: Default::default(),
			vm_type: Default::default(),
			enable_network: true,
			geth_compatibility: false,
			signer_port: Some(8180),
			net_settings: Default::default(),
			dapps_conf: Default::default(),
			signer_conf: Default::default(),
			ui: false,
			name: "".into(),
			custom_bootnodes: false,
		}));
	}

	#[test]
	fn should_parse_network_settings() {
		// given

		// when
		let conf = parse(&["parity", "--testnet", "--identity", "testname"]);

		// then
		assert_eq!(conf.network_settings(), NetworkSettings {
			name: "testname".to_owned(),
			chain: "morden".to_owned(),
			max_peers: 25,
			network_port: 30303,
			rpc_enabled: true,
			rpc_interface: "local".to_owned(),
			rpc_port: 8545,
		});
	}
<<<<<<< HEAD
=======

	#[test]
	fn should_parse_rpc_settings_with_geth_compatiblity() {
		// given
		fn assert(conf: Configuration) {
			let net = conf.network_settings();
			assert_eq!(net.rpc_enabled, true);
			assert_eq!(net.rpc_interface, "all".to_owned());
			assert_eq!(net.rpc_port, 8000);
			assert_eq!(conf.rpc_cors(), Some(vec!["*".to_owned()]));
			assert_eq!(conf.rpc_apis(), "web3,eth".to_owned());
		}

		// when
		let conf1 = parse(&["parity", "-j",
						 "--jsonrpc-port", "8000",
						 "--jsonrpc-interface", "all",
						 "--jsonrpc-cors", "*",
						 "--jsonrpc-apis", "web3,eth"
						 ]);
		let conf2 = parse(&["parity", "--rpc",
						  "--rpcport", "8000",
						  "--rpcaddr", "all",
						  "--rpccorsdomain", "*",
						  "--rpcapi", "web3,eth"
						  ]);

		// then
		assert(conf1);
		assert(conf2);
	}

	#[test]
	fn should_parse_rpc_hosts() {
		// given

		// when
		let conf0 = parse(&["parity"]);
		let conf1 = parse(&["parity", "--jsonrpc-hosts", "none"]);
		let conf2 = parse(&["parity", "--jsonrpc-hosts", "all"]);
		let conf3 = parse(&["parity", "--jsonrpc-hosts", "ethcore.io,something.io"]);

		// then
		assert_eq!(conf0.rpc_hosts(), Some(Vec::new()));
		assert_eq!(conf1.rpc_hosts(), Some(Vec::new()));
		assert_eq!(conf2.rpc_hosts(), None);
		assert_eq!(conf3.rpc_hosts(), Some(vec!["ethcore.io".into(), "something.io".into()]));
	}

	#[test]
	fn should_disable_signer_in_geth_compat() {
		// given

		// when
		let conf0 = parse(&["parity", "--geth"]);
		let conf1 = parse(&["parity", "--geth", "--force-signer"]);

		// then
		assert_eq!(conf0.signer_enabled(), false);
		assert_eq!(conf1.signer_enabled(), true);
	}

	#[test]
	fn should_disable_signer_when_account_is_unlocked() {
		// given

		// when
		let conf0 = parse(&["parity", "--unlock", "0x0"]);

		// then
		assert_eq!(conf0.signer_enabled(), false);
	}
>>>>>>> aafb014d
}
<|MERGE_RESOLUTION|>--- conflicted
+++ resolved
@@ -518,12 +518,7 @@
 		!self.args.flag_dapps_off && !self.args.flag_no_dapps && cfg!(feature = "dapps")
 	}
 
-<<<<<<< HEAD
 	fn signer_enabled(&self) -> bool {
-		(self.args.flag_unlock.is_none() && !self.args.flag_no_signer) ||
-		self.args.flag_force_signer
-=======
-	pub fn signer_enabled(&self) -> bool {
 		if self.args.flag_force_signer {
 			return true;
 		}
@@ -533,7 +528,6 @@
 			self.args.flag_no_signer;
 
 		return !signer_disabled;
->>>>>>> aafb014d
 	}
 }
 
@@ -709,8 +703,6 @@
 			rpc_port: 8545,
 		});
 	}
-<<<<<<< HEAD
-=======
 
 	#[test]
 	fn should_parse_rpc_settings_with_geth_compatiblity() {
@@ -783,5 +775,4 @@
 		// then
 		assert_eq!(conf0.signer_enabled(), false);
 	}
->>>>>>> aafb014d
 }
