--- conflicted
+++ resolved
@@ -52,25 +52,18 @@
 	p
 }
 
-<<<<<<< HEAD
 pub fn new_token(path: String) -> Result<String, String> {
 	generate_new_token(path)
-		.map(|code| format!("This key code will authorise your System Signer UI: {}", code.apply(Colour::White.bold())))
+		.map(|code| format!("This key code will authorise your System Signer UI: {}", Colour::White.bold().paint(code)))
 		.map_err(|err| format!("Error generating token: {:?}", err))
 }
 
 fn generate_new_token(path: String) -> io::Result<String> {
-=======
-pub fn new_token(path: String) -> io::Result<String> {
->>>>>>> 3d00a912
 	let path = codes_path(path);
 	let mut codes = try!(signer::AuthCodes::from_file(&path));
 	let code = try!(codes.generate_new());
 	try!(codes.to_file(&path));
-<<<<<<< HEAD
-=======
 	trace!("New key code created: {}", Colour::White.bold().paint(&code[..]));
->>>>>>> 3d00a912
 	Ok(code)
 }
 
