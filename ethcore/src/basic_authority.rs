// Copyright 2015, 2016 Ethcore (UK) Ltd.
// This file is part of Parity.

// Parity is free software: you can redistribute it and/or modify
// it under the terms of the GNU General Public License as published by
// the Free Software Foundation, either version 3 of the License, or
// (at your option) any later version.

// Parity is distributed in the hope that it will be useful,
// but WITHOUT ANY WARRANTY; without even the implied warranty of
// MERCHANTABILITY or FITNESS FOR A PARTICULAR PURPOSE.  See the
// GNU General Public License for more details.

// You should have received a copy of the GNU General Public License
// along with Parity.  If not, see <http://www.gnu.org/licenses/>.

//! A blockchain engine that supports a basic, non-BFT proof-of-authority.

use common::*;
use account_provider::AccountProvider;
use block::*;
use spec::{CommonParams, Spec};
use engine::*;
use evm::Schedule;
use ethjson;

/// `BasicAuthority` params.
#[derive(Debug, PartialEq)]
pub struct BasicAuthorityParams {
	/// Gas limit divisor.
	pub gas_limit_bound_divisor: U256,
	/// Block duration.
	pub duration_limit: u64,
	/// Valid signatories.
	pub authorities: HashSet<Address>,
}

impl From<ethjson::spec::BasicAuthorityParams> for BasicAuthorityParams {
	fn from(p: ethjson::spec::BasicAuthorityParams) -> Self {
		BasicAuthorityParams {
			gas_limit_bound_divisor: p.gas_limit_bound_divisor.into(),
			duration_limit: p.duration_limit.into(),
			authorities: p.authorities.into_iter().map(Into::into).collect::<HashSet<_>>(),
		}
	}
}

/// Engine using `BasicAuthority` proof-of-work consensus algorithm, suitable for Ethereum
/// mainnet chains in the Olympic, Frontier and Homestead eras.
pub struct BasicAuthority {
	params: CommonParams,
	our_params: BasicAuthorityParams,
	builtins: BTreeMap<Address, Builtin>,
}

impl BasicAuthority {
	/// Create a new instance of BasicAuthority engine
	pub fn new(params: CommonParams, our_params: BasicAuthorityParams, builtins: BTreeMap<Address, Builtin>) -> Self {
		BasicAuthority {
			params: params,
			our_params: our_params,
			builtins: builtins,
		}
	}
}

impl Engine for BasicAuthority {
	fn name(&self) -> &str { "BasicAuthority" }
	fn version(&self) -> SemanticVersion { SemanticVersion::new(1, 0, 0) }
	// One field - the signature
	fn seal_fields(&self) -> usize { 1 }

	fn params(&self) -> &CommonParams { &self.params }
	fn builtins(&self) -> &BTreeMap<Address, Builtin> { &self.builtins }

	/// Additional engine-specific information for the user/developer concerning `header`.
	fn extra_info(&self, _header: &Header) -> HashMap<String, String> { hash_map!["signature".to_owned() => "TODO".to_owned()] }

	fn schedule(&self, _env_info: &EnvInfo) -> Schedule {
		Schedule::new_homestead()
	}

	fn populate_from_parent(&self, header: &mut Header, parent: &Header, gas_floor_target: U256) {
		header.difficulty = parent.difficulty;
		header.gas_limit = {
			let gas_limit = parent.gas_limit;
			let bound_divisor = self.our_params.gas_limit_bound_divisor;
			if gas_limit < gas_floor_target {
				min(gas_floor_target, gas_limit + gas_limit / bound_divisor - 1.into())
			} else {
				max(gas_floor_target, gas_limit - gas_limit / bound_divisor + 1.into())
			}
		};
		header.note_dirty();
//		info!("ethash: populate_from_parent #{}: difficulty={} and gas_limit={}", header.number, header.difficulty, header.gas_limit);
	}

	/// Apply the block reward on finalisation of the block.
	/// This assumes that all uncles are valid uncles (i.e. of at least one generation before the current).
	fn on_close_block(&self, _block: &mut ExecutedBlock) {}

	/// Attempt to seal the block internally.
	///
	/// This operation is synchronous and may (quite reasonably) not be available, in which `false` will
	/// be returned.
	fn generate_seal(&self, block: &ExecutedBlock, accounts: Option<&AccountProvider>) -> Option<Vec<Bytes>> {
		if let Some(ap) = accounts {
			let header = block.header();
			let message = header.bare_hash();
			// account should be pernamently unlocked, otherwise sealing will fail
			if let Ok(signature) = ap.sign(*block.header().author(), message) {
				return Some(vec![encode(&signature).to_vec()]);
			} else {
				trace!(target: "basicauthority", "generate_seal: FAIL: accounts secret key unavailable");
			}
		} else {
			trace!(target: "basicauthority", "generate_seal: FAIL: accounts not provided");
		}
		None
	}

	fn verify_block_basic(&self, header: &Header, _block: Option<&[u8]>) -> result::Result<(), Error> {
		// check the seal fields.
		// TODO: pull this out into common code.
		if header.seal.len() != self.seal_fields() {
			return Err(From::from(BlockError::InvalidSealArity(
				Mismatch { expected: self.seal_fields(), found: header.seal.len() }
			)));
		}
		Ok(())
	}

	fn verify_block_unordered(&self, header: &Header, _block: Option<&[u8]>) -> result::Result<(), Error> {
		// check the signature is legit.
		let sig = try!(UntrustedRlp::new(&header.seal[0]).as_val::<H520>());
		let signer = Address::from(try!(ec::recover(&sig, &header.bare_hash())).sha3());
		if !self.our_params.authorities.contains(&signer) {
			return try!(Err(BlockError::InvalidSeal));
		}
		Ok(())
	}

	fn verify_block_family(&self, header: &Header, parent: &Header, _block: Option<&[u8]>) -> result::Result<(), Error> {
		// we should not calculate difficulty for genesis blocks
		if header.number() == 0 {
			return Err(From::from(BlockError::RidiculousNumber(OutOfBounds { min: Some(1), max: None, found: header.number() })));
		}

		// Check difficulty is correct given the two timestamps.
		if header.difficulty() != parent.difficulty() {
			return Err(From::from(BlockError::InvalidDifficulty(Mismatch { expected: *parent.difficulty(), found: *header.difficulty() })))
		}
		let gas_limit_divisor = self.our_params.gas_limit_bound_divisor;
		let min_gas = parent.gas_limit - parent.gas_limit / gas_limit_divisor;
		let max_gas = parent.gas_limit + parent.gas_limit / gas_limit_divisor;
		if header.gas_limit <= min_gas || header.gas_limit >= max_gas {
			return Err(From::from(BlockError::InvalidGasLimit(OutOfBounds { min: Some(min_gas), max: Some(max_gas), found: header.gas_limit })));
		}
		Ok(())
	}

	fn verify_transaction_basic(&self, t: &SignedTransaction, _header: &Header) -> result::Result<(), Error> {
		try!(t.check_low_s());
		Ok(())
	}

	fn verify_transaction(&self, t: &SignedTransaction, _header: &Header) -> Result<(), Error> {
		t.sender().map(|_|()) // Perform EC recovery and cache sender
	}
}

impl Header {
	/// Get the none field of the header.
	pub fn signature(&self) -> H520 {
		decode(&self.seal()[0])
	}
}

/// Create a new test chain spec with `BasicAuthority` consensus engine.
pub fn new_test_authority() -> Spec { Spec::load(include_bytes!("../res/test_authority.json")) }

#[cfg(test)]
mod tests {
	use super::*;
	use common::*;
	use block::*;
	use tests::helpers::*;
	use account_provider::AccountProvider;

	#[test]
	fn has_valid_metadata() {
		let engine = new_test_authority().engine;
		assert!(!engine.name().is_empty());
		assert!(engine.version().major >= 1);
	}

	#[test]
	fn can_return_schedule() {
		let engine = new_test_authority().engine;
		let schedule = engine.schedule(&EnvInfo {
			number: 10000000,
			author: 0.into(),
			timestamp: 0,
			difficulty: 0.into(),
			last_hashes: vec![],
			dao_rescue_block_gas_limit: None,
			gas_used: 0.into(),
			gas_limit: 0.into(),
		});

		assert!(schedule.stack_limit > 0);
	}

	#[test]
	fn can_do_seal_verification_fail() {
		let engine = new_test_authority().engine;
		let header: Header = Header::default();

		let verify_result = engine.verify_block_basic(&header, None);

		match verify_result {
			Err(Error::Block(BlockError::InvalidSealArity(_))) => {},
			Err(_) => { panic!("should be block seal-arity mismatch error (got {:?})", verify_result); },
			_ => { panic!("Should be error, got Ok"); },
		}
	}

	#[test]
	fn can_do_signature_verification_fail() {
		let engine = new_test_authority().engine;
		let mut header: Header = Header::default();
		header.set_seal(vec![rlp::encode(&Signature::zero()).to_vec()]);

		let verify_result = engine.verify_block_unordered(&header, None);

		match verify_result {
			Err(Error::Util(UtilError::Crypto(CryptoError::InvalidSignature))) => {},
			Err(_) => { panic!("should be block difficulty error (got {:?})", verify_result); },
			_ => { panic!("Should be error, got Ok"); },
		}
	}

	#[test]
	fn can_generate_seal() {
		let tap = AccountProvider::transient_provider();
		let addr = tap.insert_account("".sha3(), "").unwrap();
		tap.unlock_account_permanently(addr, "".into()).unwrap();

		let spec = new_test_authority();
		let engine = &spec.engine;
		let genesis_header = spec.genesis_header();
		let mut db_result = get_temp_journal_db();
		let mut db = db_result.take();
		spec.ensure_db_good(db.as_hashdb_mut());
		let last_hashes = vec![genesis_header.hash()];
		let vm_factory = Default::default();
<<<<<<< HEAD
		let b = OpenBlock::new(engine.deref(), &vm_factory, false, db, &genesis_header, last_hashes, None, addr.clone(), 3141562.into(), vec![]).unwrap();
=======
		let b = OpenBlock::new(engine.deref(), &vm_factory, false, db, &genesis_header, last_hashes, addr, 3141562.into(), vec![]).unwrap();
>>>>>>> 6b074e8f
		let b = b.close_and_lock();
		let seal = engine.generate_seal(b.block(), Some(&tap)).unwrap();
		assert!(b.try_seal(engine.deref(), seal).is_ok());
	}
}<|MERGE_RESOLUTION|>--- conflicted
+++ resolved
@@ -254,11 +254,7 @@
 		spec.ensure_db_good(db.as_hashdb_mut());
 		let last_hashes = vec![genesis_header.hash()];
 		let vm_factory = Default::default();
-<<<<<<< HEAD
-		let b = OpenBlock::new(engine.deref(), &vm_factory, false, db, &genesis_header, last_hashes, None, addr.clone(), 3141562.into(), vec![]).unwrap();
-=======
-		let b = OpenBlock::new(engine.deref(), &vm_factory, false, db, &genesis_header, last_hashes, addr, 3141562.into(), vec![]).unwrap();
->>>>>>> 6b074e8f
+		let b = OpenBlock::new(engine.deref(), &vm_factory, false, db, &genesis_header, last_hashes, None, addr, 3141562.into(), vec![]).unwrap();
 		let b = b.close_and_lock();
 		let seal = engine.generate_seal(b.block(), Some(&tap)).unwrap();
 		assert!(b.try_seal(engine.deref(), seal).is_ok());
