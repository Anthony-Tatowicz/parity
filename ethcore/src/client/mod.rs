// Copyright 2015, 2016 Ethcore (UK) Ltd.
// This file is part of Parity.

// Parity is free software: you can redistribute it and/or modify
// it under the terms of the GNU General Public License as published by
// the Free Software Foundation, either version 3 of the License, or
// (at your option) any later version.

// Parity is distributed in the hope that it will be useful,
// but WITHOUT ANY WARRANTY; without even the implied warranty of
// MERCHANTABILITY or FITNESS FOR A PARTICULAR PURPOSE.  See the
// GNU General Public License for more details.

// You should have received a copy of the GNU General Public License
// along with Parity.  If not, see <http://www.gnu.org/licenses/>.

//! Blockchain database client.

mod config;
mod error;
mod test_client;
mod trace;
mod client;

pub use self::client::*;
pub use self::config::{Mode, ClientConfig, DatabaseCompactionProfile, BlockQueueConfig, BlockChainConfig, Switch, VMType};
pub use self::error::Error;
pub use types::ids::*;
pub use self::test_client::{TestBlockChainClient, EachBlockWith};
pub use types::trace_filter::Filter as TraceFilter;
pub use executive::{Executed, Executive, TransactOptions};
pub use env_info::{LastHashes, EnvInfo};
pub use self::chain_notify::ChainNotify;

pub use types::call_analytics::CallAnalytics;
pub use block_import_error::BlockImportError;
pub use transaction_import::TransactionImportResult;
pub use transaction_import::TransactionImportError;
pub use self::traits::{BlockChainClient, MiningBlockChainClient, RemoteClient};

mod traits {
	#![allow(dead_code, unused_assignments, unused_variables, missing_docs)] // codegen issues
	include!(concat!(env!("OUT_DIR"), "/traits.ipc.rs"));
}

<<<<<<< HEAD
/// Blockchain database client. Owns and manages a blockchain and a block queue.
pub trait BlockChainClient : Sync + Send {
	/// Should be called by any external-facing interface when actively using the client.
	/// To minimise chatter, there's no need to call more than once every 30s.
	fn keep_alive(&self) {}

	/// Get raw block header data by block id.
	fn block_header(&self, id: BlockID) -> Option<Bytes>;

	/// Get raw block body data by block id.
	/// Block body is an RLP list of two items: uncles and transactions.
	fn block_body(&self, id: BlockID) -> Option<Bytes>;

	/// Get raw block data by block header hash.
	fn block(&self, id: BlockID) -> Option<Bytes>;

	/// Get block status by block header hash.
	fn block_status(&self, id: BlockID) -> BlockStatus;

	/// Get block total difficulty.
	fn block_total_difficulty(&self, id: BlockID) -> Option<U256>;

	/// Attempt to get address nonce at given block.
	/// May not fail on BlockID::Latest.
	fn nonce(&self, address: &Address, id: BlockID) -> Option<U256>;

	/// Get address nonce at the latest block's state.
	fn latest_nonce(&self, address: &Address) -> U256 {
		self.nonce(address, BlockID::Latest)
			.expect("nonce will return Some when given BlockID::Latest. nonce was given BlockID::Latest. \
			Therefore nonce has returned Some; qed")
	}

	/// Get block hash.
	fn block_hash(&self, id: BlockID) -> Option<H256>;

	/// Get address code.
	fn code(&self, address: &Address) -> Option<Bytes>;

	/// Get address balance at the given block's state.
	///
	/// May not return None if given BlockID::Latest.
	/// Returns None if and only if the block's root hash has been pruned from the DB.
	fn balance(&self, address: &Address, id: BlockID) -> Option<U256>;

	/// Get address balance at the latest block's state.
	fn latest_balance(&self, address: &Address) -> U256 {
		self.balance(address, BlockID::Latest)
			.expect("balance will return Some if given BlockID::Latest. balance was given BlockID::Latest \
			Therefore balance has returned Some; qed")
	}

	/// Get value of the storage at given position at the given block's state.
	///
	/// May not return None if given BlockID::Latest.
	/// Returns None if and only if the block's root hash has been pruned from the DB.
	fn storage_at(&self, address: &Address, position: &H256, id: BlockID) -> Option<H256>;

	/// Get value of the storage at given position at the latest block's state.
	fn latest_storage_at(&self, address: &Address, position: &H256) -> H256 {
		self.storage_at(address, position, BlockID::Latest)
			.expect("storage_at will return Some if given BlockID::Latest. storage_at was given BlockID::Latest. \
			Therefore storage_at has returned Some; qed")
	}

	/// Get transaction with given hash.
	fn transaction(&self, id: TransactionID) -> Option<LocalizedTransaction>;

	/// Get uncle with given id.
	fn uncle(&self, id: UncleID) -> Option<Bytes>;

	/// Get transaction receipt with given hash.
	fn transaction_receipt(&self, id: TransactionID) -> Option<LocalizedReceipt>;

	/// Get a tree route between `from` and `to`.
	/// See `BlockChain::tree_route`.
	fn tree_route(&self, from: &H256, to: &H256) -> Option<TreeRoute>;

	/// Get all possible uncle hashes for a block.
	fn find_uncles(&self, hash: &H256) -> Option<Vec<H256>>;

	/// Get latest state node
	fn state_data(&self, hash: &H256) -> Option<Bytes>;
=======
pub mod chain_notify {
	//! Chain notify interface
>>>>>>> d67369a0

	#![allow(dead_code, unused_assignments, unused_variables, missing_docs)] // codegen issues
	include!(concat!(env!("OUT_DIR"), "/chain_notify.ipc.rs"));
}
<|MERGE_RESOLUTION|>--- conflicted
+++ resolved
@@ -43,95 +43,8 @@
 	include!(concat!(env!("OUT_DIR"), "/traits.ipc.rs"));
 }
 
-<<<<<<< HEAD
-/// Blockchain database client. Owns and manages a blockchain and a block queue.
-pub trait BlockChainClient : Sync + Send {
-	/// Should be called by any external-facing interface when actively using the client.
-	/// To minimise chatter, there's no need to call more than once every 30s.
-	fn keep_alive(&self) {}
-
-	/// Get raw block header data by block id.
-	fn block_header(&self, id: BlockID) -> Option<Bytes>;
-
-	/// Get raw block body data by block id.
-	/// Block body is an RLP list of two items: uncles and transactions.
-	fn block_body(&self, id: BlockID) -> Option<Bytes>;
-
-	/// Get raw block data by block header hash.
-	fn block(&self, id: BlockID) -> Option<Bytes>;
-
-	/// Get block status by block header hash.
-	fn block_status(&self, id: BlockID) -> BlockStatus;
-
-	/// Get block total difficulty.
-	fn block_total_difficulty(&self, id: BlockID) -> Option<U256>;
-
-	/// Attempt to get address nonce at given block.
-	/// May not fail on BlockID::Latest.
-	fn nonce(&self, address: &Address, id: BlockID) -> Option<U256>;
-
-	/// Get address nonce at the latest block's state.
-	fn latest_nonce(&self, address: &Address) -> U256 {
-		self.nonce(address, BlockID::Latest)
-			.expect("nonce will return Some when given BlockID::Latest. nonce was given BlockID::Latest. \
-			Therefore nonce has returned Some; qed")
-	}
-
-	/// Get block hash.
-	fn block_hash(&self, id: BlockID) -> Option<H256>;
-
-	/// Get address code.
-	fn code(&self, address: &Address) -> Option<Bytes>;
-
-	/// Get address balance at the given block's state.
-	///
-	/// May not return None if given BlockID::Latest.
-	/// Returns None if and only if the block's root hash has been pruned from the DB.
-	fn balance(&self, address: &Address, id: BlockID) -> Option<U256>;
-
-	/// Get address balance at the latest block's state.
-	fn latest_balance(&self, address: &Address) -> U256 {
-		self.balance(address, BlockID::Latest)
-			.expect("balance will return Some if given BlockID::Latest. balance was given BlockID::Latest \
-			Therefore balance has returned Some; qed")
-	}
-
-	/// Get value of the storage at given position at the given block's state.
-	///
-	/// May not return None if given BlockID::Latest.
-	/// Returns None if and only if the block's root hash has been pruned from the DB.
-	fn storage_at(&self, address: &Address, position: &H256, id: BlockID) -> Option<H256>;
-
-	/// Get value of the storage at given position at the latest block's state.
-	fn latest_storage_at(&self, address: &Address, position: &H256) -> H256 {
-		self.storage_at(address, position, BlockID::Latest)
-			.expect("storage_at will return Some if given BlockID::Latest. storage_at was given BlockID::Latest. \
-			Therefore storage_at has returned Some; qed")
-	}
-
-	/// Get transaction with given hash.
-	fn transaction(&self, id: TransactionID) -> Option<LocalizedTransaction>;
-
-	/// Get uncle with given id.
-	fn uncle(&self, id: UncleID) -> Option<Bytes>;
-
-	/// Get transaction receipt with given hash.
-	fn transaction_receipt(&self, id: TransactionID) -> Option<LocalizedReceipt>;
-
-	/// Get a tree route between `from` and `to`.
-	/// See `BlockChain::tree_route`.
-	fn tree_route(&self, from: &H256, to: &H256) -> Option<TreeRoute>;
-
-	/// Get all possible uncle hashes for a block.
-	fn find_uncles(&self, hash: &H256) -> Option<Vec<H256>>;
-
-	/// Get latest state node
-	fn state_data(&self, hash: &H256) -> Option<Bytes>;
-=======
 pub mod chain_notify {
 	//! Chain notify interface
->>>>>>> d67369a0
-
 	#![allow(dead_code, unused_assignments, unused_variables, missing_docs)] // codegen issues
 	include!(concat!(env!("OUT_DIR"), "/chain_notify.ipc.rs"));
 }
